--- conflicted
+++ resolved
@@ -15,12 +15,8 @@
 anyhow = "1.0"
 colored = "2.1.0"
 clap = { version = "4.5.7", features = ["derive"] }
-<<<<<<< HEAD
-git2 = "0.19.0"
-=======
 crossterm = "0.27.0"
 git2 = { version = "0.20.2", default-features = false }
->>>>>>> 86d25ecb
 ignore = "0.4.22"
 ratatui = "0.27.0"
 rayon = "1.10.0"
